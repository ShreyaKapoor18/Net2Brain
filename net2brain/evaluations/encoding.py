import glob
import os
from tqdm import tqdm
import numpy as np
import random
import pandas as pd
from sklearn.model_selection import train_test_split
from sklearn.decomposition import IncrementalPCA
from sklearn.linear_model import LinearRegression
from scipy.stats import pearsonr, ttest_1samp, sem
import warnings


from scipy.stats import ttest_1samp
import pandas as pd
import numpy as np

def aggregate_df_by_layer(df):
    """
    Aggregates a single DataFrame by layer, averaging R values and computing combined significance,
    ensuring scalar values for each column.
    """
    aggregated_data = []

    for layer, group in df.groupby('Layer'):
        mean_r = group['R'].mean()
        t_stat, significance = ttest_1samp(group['R'], 0)
        
        # Assuming all rows within a single DataFrame have the same ROI
        common_roi_name = find_common_roi_name(group['ROI'].tolist())

        layer_data = {
            'ROI': common_roi_name,
            'Layer': layer,
            'Model': group['Model'].iloc[0],
            'R': mean_r,  # Use scalar value
            '%R2': mean_r ** 2,  # Use scalar value for %R2, computed from mean_r
            'Significance': significance,  # Use scalar value
            'SEM': group['R'].sem(),  # Use scalar value for SEM, if needed
            'LNC': np.nan,  # Placeholder for LNC, adjust as needed
            'UNC': np.nan  # Placeholder for UNC, adjust as needed
        }

        aggregated_data.append(layer_data)

    return pd.DataFrame(aggregated_data)


def find_common_roi_name(names):
    """
    Identifies the common ROI name within a single DataFrame.
    """
    if len(names) == 1:
        return names[0]  # Directly return the name if there's only one

    split_names = [name.split('_') for name in names]
    common_parts = set(split_names[0]).intersection(*split_names[1:])
    common_roi_name = '_'.join(common_parts)
    return common_roi_name

def aggregate_layers(dataframes):
    """
    Processes each DataFrame independently to aggregate by layer, then combines the results.
    Each DataFrame represents its own ROI, maintaining a single aggregated value per layer.
    """
    # Ensure dataframes is a list
    if isinstance(dataframes, pd.DataFrame):
        dataframes = [dataframes]

    aggregated_dfs = []

    for df in dataframes:
        aggregated_df = aggregate_df_by_layer(df)
        aggregated_dfs.append(aggregated_df)

    # Combine aggregated results from all DataFrames
    final_df = pd.concat(aggregated_dfs, ignore_index=True)
    
    return final_df


def get_layers_ncondns(feat_path):
    """
    Extracts information about the number of layers, the list of layer names, and the number of conditions (images)
    from the npz files in the specified feature path.

    Parameters:
    - feat_path (str): Path to the directory containing npz files with model features.

    Returns:
    - num_layers (int): The number of layers found in the npz files.
    - layer_list (list of str): A list containing the names of the layers.
    - num_conds (int): The number of conditions (images) based on the number of npz files in the directory.
    """
    
    # Find all npz files in the specified directory
    activations = glob.glob(feat_path + "/*.npz")
    
    # Count the number of npz files as the number of conditions (images)
    num_condns = len(activations)
    
    # Load the first npz file to extract layer information
    feat = np.load(activations[0], allow_pickle=True)

    num_layers = 0
    layer_list = []

    # Iterate through the keys in the npz file, ignoring metadata keys
    for key in feat:
        if "__" in key:  # key: __header__, __version__, __globals__
            continue
        else:
            num_layers += 1
            layer_list.append(key)  # collect all layer names ['conv1', 'conv2', 'conv3', 'conv4', 'conv5', 'fc6', 'fc7', 'fc8']

    return num_layers, layer_list, num_condns

def encode_layer(layer_id, n_components, batch_size, trn_Idx, tst_Idx, feat_path):
    """
    Encodes the layer activations using IncrementalPCA, for both training and test sets.

    Parameters:
    - layer_id (str): The layer name whose activations are to be encoded.
    - n_components (int): Number of components for PCA.
    - batch_size (int): Batch size for IncrementalPCA.
    - trn_Idx (list of int): Indices of the training set files.
    - tst_Idx (list of int): Indices of the test set files.
    - feat_path (str): Path to the directory containing npz files with model features.

    Returns:
    - pca_trn (numpy.ndarray): PCA-encoded features of the training set.
    - pca_tst (numpy.ndarray): PCA-encoded features of the test set.
    """
    feat_files = glob.glob(feat_path + '/*.npz')
    feat_files.sort()  # Ensure consistent order

    # Load a sample feature to check its dimensions after processing
    sample_feat = np.load(feat_files[0], allow_pickle=True)[layer_id]
    processed_sample_feat = sample_feat.flatten()

    # Determine whether to use PCA based on the dimensionality of the processed features
    use_pca = processed_sample_feat.ndim > 1 or (processed_sample_feat.ndim == 1 and processed_sample_feat.shape[0] > 1)

    if use_pca:
        pca = IncrementalPCA(n_components=n_components, batch_size=batch_size)
        activations = []
        for jj,ii in enumerate(trn_Idx):  # for each datafile for the current layer
            feat = np.load(feat_files[ii], allow_pickle=True)  # get activations of the current layer
            activations.append(feat[layer_id].flatten())
        
            # Partially fit the PCA model in batches
            # TODO: Takes too much time, maybe fit only on a subset sample???
            if ((jj + 1) % batch_size) == 0 or (jj + 1) == len(trn_Idx):
                pca.partial_fit(np.stack(activations, axis=0))
                del activations
                # activations = []
                break  # hacky - only temporary

        transformed_activations = []
        for ii in trn_Idx:  # for each datafile for the current layer
            feat = np.load(feat_files[ii], allow_pickle=True)  # get activations of the current layer
            # Transform the training set using the trained PCA model
            transformed_activations.append(pca.transform(feat[layer_id].flatten().reshape(1, -1)))
        pca_trn = np.concatenate(transformed_activations, axis=0)
        
        # Repeat the process for the test set
        transformed_activations = []
        for ii in tst_Idx:  # for each datafile for the current layer
            feat = np.load(feat_files[ii], allow_pickle=True)  # get activations of the current layer
            transformed_activations.append(pca.transform(feat[layer_id].flatten().reshape(1, -1)))
        pca_tst = np.concatenate(transformed_activations, axis=0)
    else:
        # Directly use the activations without PCA transformation and ensure they are reshaped to 2D arrays
        pca_trn = np.array([np.load(feat_files[ii], allow_pickle=True)[layer_id].flatten() for ii in trn_Idx]).reshape(-1, 1)
        pca_tst = np.array([np.load(feat_files[ii], allow_pickle=True)[layer_id].flatten() for ii in tst_Idx]).reshape(-1, 1)

    return pca_trn, pca_tst


<<<<<<< HEAD
def train_regression_per_ROI(trn_x,tst_x,trn_y,tst_y, roi_name, save_path, model_name, layer_id):
=======
def train_regression_per_ROI(trn_x,tst_x,trn_y,tst_y, veRSA=False):
>>>>>>> 6d8442a0
    """
    Train a linear regression model for each ROI and compute correlation coefficients.

    Args:
        trn_x (numpy.ndarray): PCA-transformed training set activations.
        tst_x (numpy.ndarray): PCA-transformed test set activations.
        trn_y (numpy.ndarray): fMRI training set data.
        tst_y (numpy.ndarray): fMRI test set data.

    Returns:
        correlation_lst (numpy.ndarray): List of correlation coefficients for each ROI.
    """
<<<<<<< HEAD
    if not os.path.exists(f"{save_path}/{model_name}/{layer_id}/{roi_name}.npy"):
        if trn_x is None:
            raise ValueError("Not all ROI regressions were computed on previous run - PCA needs to be re-run.")
        reg = LinearRegression().fit(trn_x, trn_y)
        y_prd = reg.predict(tst_x)
        if not os.path.exists(f"{save_path}/{model_name}/{layer_id}"):
            os.makedirs(f"{save_path}/{model_name}/{layer_id}")
        np.save(f"{save_path}/{model_name}/{layer_id}/{roi_name}.npy", y_prd)
    else:
        y_prd = np.load(f"{save_path}/{model_name}/{layer_id}/{roi_name}.npy")
    correlation_lst = np.zeros(y_prd.shape[1])
    for v in range(y_prd.shape[1]):
        correlation_lst[v] = pearsonr(y_prd[:,v], tst_y[:,v])[0]
    return correlation_lst
=======
    reg = LinearRegression().fit(trn_x, trn_y)
    y_prd = reg.predict(tst_x)
    if not veRSA:
        correlation_lst = np.zeros(y_prd.shape[1])
        for v in range(y_prd.shape[1]):
            correlation_lst[v] = pearsonr(y_prd[:,v], tst_y[:,v])[0]
        return correlation_lst
    else:
        prd_rdm = raw2rdm(y_prd)
        brain_rdm = raw2rdm(tst_y)
        corr = spearmanr(sq(brain_rdm), sq(prd_rdm))[0]
        corr_squared = np.square(corr)
        r2 = np.mean(corr_squared)
        r = np.sqrt(r2)
        return r
>>>>>>> 6d8442a0



def Linear_Encoding(feat_path, roi_path, model_name, trn_tst_split=0.8, n_folds=3, random_state=14, shuffle=True,
                    n_components=100, batch_size=100,
                    just_corr=True, return_correlations=False, save_path="Linear_Encoding_Results"):
    """
    Perform linear encoding analysis to relate model activations to fMRI data across multiple folds.

    Args:
        feat_path (str): Path to the directory containing model activation .npz files for multiple layers.
        roi_path (str or list): Path to the directory containing .npy fMRI data files for multiple ROIs.

            If we have a list of folders, each folders content will be summarized into one value. This is important if one folder contains data for the same ROI for different subjects

        model_name (str): Name of the model being analyzed (used for labeling in the output).
        trn_tst_split (float): Proportion of data to use for training (rest is used for testing).
        n_folds (int): Number of folds to split the data for cross-validation.
        n_components (int): Number of principal components to retain in PCA.
        batch_size (int): Batch size for Incremental PCA.
        just_corr (bool): If True, only correlation values are considered in analysis (currently not used in function body).
        return_correlations (bool): If True, return correlation values for each ROI and layer.
        random_state (int): Seed for random operations to ensure reproducibility.

    Returns:
        all_rois_df (pd.DataFrame): DataFrame summarizing the analysis results including correlations and statistical significance.
        corr_dict (dict): Dictionary containing correlation values for each layer and ROI (only if return_correlations is True).
    """

    # Check if its a list
    roi_paths = roi_path if isinstance(roi_path, list) else [roi_path]

    list_dataframes = []

    # Iterate through all folder paths
    for roi_path in tqdm(roi_paths):
<<<<<<< HEAD
        result_dataframe = _linear_encoding(feat_path, 
                                            roi_path, 
                                            model_name, 
                                            trn_tst_split=trn_tst_split, 
                                            n_folds=n_folds,
                                            random_state=random_state,
                                            shuffle=shuffle,
                                            n_components=n_components, 
                                            batch_size=batch_size, 
                                            just_corr=just_corr, 
                                            return_correlations=return_correlations,
                                            save_path=save_path)
        

        # Collect dataframes in list
        list_dataframes.append(result_dataframe)
        # wtf do you do with the return_correlations option?
    
=======
        result_dataframe = _linear_encoding(feat_path,
                                            roi_path,
                                            model_name,
                                            trn_tst_split=trn_tst_split,
                                            n_folds=n_folds,
                                            n_components=n_components,
                                            batch_size=batch_size,
                                            just_corr=just_corr,
                                            return_correlations=return_correlations,
                                            random_state=random_state)


        # Collect dataframes in list
        list_dataframes.append(result_dataframe[0])

>>>>>>> 6d8442a0
    # If just one dataframe, return it as it is
    if len(list_dataframes) == 1:
        final_df = list_dataframes[0]
    else:
        final_df = aggregate_layers(list_dataframes)

    # Create the output folder if it doesn't exist
    if not os.path.exists(save_path):
        os.makedirs(save_path)

    csv_file_path = f"{save_path}/{model_name}.csv"
    final_df.to_csv(csv_file_path, index=False)

    return final_df




def linear_encoding(*args, **kwargs):
    warnings.warn(
        "The 'linear_encoding' function is deprecated and has been replaced by 'Linear_Encoding'. "
        "Please update your code to use the new function name, as this alias will be removed in a future version.",
        DeprecationWarning,
        stacklevel=2
    )
    return Linear_Encoding(*args, **kwargs)


<<<<<<< HEAD
def _linear_encoding(feat_path, roi_path, model_name, trn_tst_split=0.8, n_folds=3, random_state=14, shuffle=True,
                    n_components=100, batch_size=100,
                    just_corr=True, return_correlations = False, save_path="Linear_Encoding_Results"):
=======

def _linear_encoding(feat_path, roi_path, model_name, trn_tst_split=0.8, n_folds=3, n_components=100, batch_size=100,
                     just_corr=True, return_correlations = False,random_state=14, veRSA=False):
>>>>>>> 6d8442a0
    """
    Perform linear encoding analysis to relate model activations to fMRI data across multiple folds.

    Args:
        feat_path (str): Path to the directory containing model activation .npz files for multiple layers.
        roi_path (str): Path to the directory containing .npy fMRI data files for multiple ROIs.
        model_name (str): Name of the model being analyzed (used for labeling in the output).
        trn_tst_split (float): Proportion of data to use for training (rest is used for testing).
        n_folds (int): Number of folds to split the data for cross-validation.
        n_components (int): Number of principal components to retain in PCA.
        batch_size (int): Batch size for Incremental PCA.
        just_corr (bool): If True, only correlation values are considered in analysis (currently not used in function body).
        return_correlations (bool): If True, return correlation values for each ROI and layer.
        random_state (int): Seed for random operations to ensure reproducibility.

    Returns:
        all_rois_df (pd.DataFrame): DataFrame summarizing the analysis results including correlations and statistical significance.
        corr_dict (dict): Dictionary containing correlation values for each layer and ROI (only if return_correlations is True).
    """

    # Initialize dictionaries to store results
    fold_dict = {}  # To store fold-wise results
    corr_dict = {}  # To store correlations if requested
<<<<<<< HEAD
    
=======

    # Check if roi_path is a list, if not, make it a list
    roi_paths = roi_path if isinstance(roi_path, list) else [roi_path]

>>>>>>> 6d8442a0
    # Load feature files and get layer information
    feat_files = glob.glob(feat_path+'/*.npz')
    num_layers, layer_list, num_condns = get_layers_ncondns(feat_path)

    # Create a tqdm object with an initial description
    pbar = tqdm(range(n_folds), desc="Initializing folds")

    # Loop over each fold for cross-validation
    for fold_ii in pbar:
        pbar.set_description(f"Processing fold {fold_ii + 1}/{n_folds}")

        # Set random seeds for reproducibility
        np.random.seed(fold_ii+random_state)
        random.seed(fold_ii+random_state)

        # Split the data indices into training and testing sets
<<<<<<< HEAD
        trn_Idx,tst_Idx = train_test_split(range(len(feat_files)), train_size=trn_tst_split,
                                           random_state=fold_ii+random_state, shuffle=shuffle)

        pbar2 = tqdm(layer_list, desc="Model layers")
=======
        trn_Idx,tst_Idx = train_test_split(range(len(feat_files)),test_size=(1-trn_tst_split),train_size=trn_tst_split,random_state=fold_ii+random_state)
>>>>>>> 6d8442a0

        # Process each layer of model activations
        for layer_id in pbar2:
            pbar2.set_description(f"Processing layer {layer_id}")

            if layer_id not in fold_dict.keys():
                fold_dict[layer_id] = {}
                corr_dict[layer_id] = {}

            # Encode the current layer using PCA and split into training and testing sets
<<<<<<< HEAD
            if not os.path.exists(f"{save_path}/{model_name}/{layer_id}"):
                pca_trn,pca_tst = encode_layer(layer_id, n_components, batch_size, trn_Idx, tst_Idx, feat_path)
            else:
                pca_trn = None
                pca_tst = None

            roi_files = []

             # Check if the roi_path is a file or a directory
            if os.path.isfile(roi_path) and roi_path.endswith('.npy'):
                # If it's a file, directly use it
                roi_files.append(roi_path)
            elif os.path.isdir(roi_path):
                # If it's a directory, list all .npy files within it
                roi_files.extend(glob.glob(os.path.join(roi_path, '*.npy')))
            else:
                print(f"Invalid ROI path: {roi_path}")
                continue  # Skip this roi_path if it's neither a valid file nor a directory

            # Process each ROI's fMRI data
            if not roi_files:
                print(f"No roi_files found in {roi_path}")
                continue  # Skip to the next roi_path if no ROI files were found

            for roi_file in roi_files:
                roi_name = os.path.basename(roi_file)[:-4]
                if roi_name not in fold_dict[layer_id].keys():
                    fold_dict[layer_id][roi_name] = []
                    corr_dict[layer_id][roi_name] = []

                # Load fMRI data for the current ROI and split into training and testing sets
                fmri_data = np.load(os.path.join(roi_file))
                fmri_trn,fmri_tst = fmri_data[trn_Idx],fmri_data[tst_Idx]

                # Train a linear regression model and compute correlations for the current ROI
                r_lst = train_regression_per_ROI(pca_trn,pca_tst,fmri_trn,fmri_tst, roi_name, save_path,
                                                 model_name, layer_id)
                r = np.mean(r_lst) # Mean of all train test splits

                # Store correlation results
                if return_correlations:
                    corr_dict[layer_id][roi_name].append(r_lst)
                    if fold_ii == n_folds-1:
                        corr_dict[layer_id][roi_name] = np.mean(np.array(corr_dict[layer_id][roi_name], dtype=np.float16),axis=0)
                fold_dict[layer_id][roi_name].append(r)
                
=======
            pca_trn,pca_tst = encode_layer(layer_id, n_components, batch_size, trn_Idx, tst_Idx, feat_path)

            for roi_path in roi_paths:
                roi_files = []

                 # Check if the roi_path is a file or a directory
                if os.path.isfile(roi_path) and roi_path.endswith('.npy'):
                    # If it's a file, directly use it
                    roi_files.append(roi_path)
                elif os.path.isdir(roi_path):
                    # If it's a directory, list all .npy files within it
                    roi_files.extend(glob.glob(os.path.join(roi_path, '*.npy')))
                else:
                    print(f"Invalid ROI path: {roi_path}")
                    continue  # Skip this roi_path if it's neither a valid file nor a directory

                # Process each ROI's fMRI data
                if not roi_files:
                    print(f"No roi_files found in {roi_path}")
                    continue  # Skip to the next roi_path if no ROI files were found

                for roi_file in roi_files:
                    roi_name = os.path.basename(roi_file)[:-4]
                    if roi_name not in fold_dict[layer_id].keys():
                        fold_dict[layer_id][roi_name] = []
                        corr_dict[layer_id][roi_name] = []

                    # Load fMRI data for the current ROI and split into training and testing sets
                    fmri_data = np.load(os.path.join(roi_file))
                    fmri_trn,fmri_tst = fmri_data[trn_Idx],fmri_data[tst_Idx]

                    if not veRSA:
                        # Train a linear regression model and compute correlations for the current ROI
                        r_lst = train_regression_per_ROI(pca_trn,pca_tst,fmri_trn,fmri_tst)
                        r = np.mean(r_lst) # Mean of all train test splits

                        # Store correlation results
                        if return_correlations:
                            corr_dict[layer_id][roi_name].append(r_lst)
                            if fold_ii == n_folds-1:
                                corr_dict[layer_id][roi_name] = np.mean(np.array(corr_dict[layer_id][roi_name], dtype=np.float16),axis=0)
                    else:
                        r = train_regression_per_ROI(pca_trn, pca_tst, fmri_trn, fmri_tst, veRSA=True)
                    fold_dict[layer_id][roi_name].append(r)

>>>>>>> 6d8442a0
    # Compile all results into a DataFrame for easy analysis
    all_rois_df = pd.DataFrame(columns=['ROI', 'Layer', "Model", 'R', '%R2', 'Significance', 'SEM', 'LNC', 'UNC'])
    for layer_id,layer_dict in fold_dict.items():
        for roi_name,r_lst in layer_dict.items():

            # Compute statistical significance of the correlations
            significance = ttest_1samp(r_lst, 0)[1]
            R = np.mean(r_lst)
            r_lst_array = np.array(r_lst)  # Convert the list to a NumPy array
            output_dict = {"ROI":roi_name,
            "Layer": layer_id,
            "Model": model_name,
            "R": [R],
            "%R2": [R ** 2],
            "Significance": [significance],
            "SEM": [sem(r_lst_array)],
            "LNC": [np.nan],
            "UNC": [np.nan]}
            layer_df = pd.DataFrame.from_dict(output_dict)
            all_rois_df = pd.concat([all_rois_df, layer_df], ignore_index=True)

    if return_correlations:
        return all_rois_df,corr_dict

    return all_rois_df<|MERGE_RESOLUTION|>--- conflicted
+++ resolved
@@ -177,11 +177,7 @@
     return pca_trn, pca_tst
 
 
-<<<<<<< HEAD
-def train_regression_per_ROI(trn_x,tst_x,trn_y,tst_y, roi_name, save_path, model_name, layer_id):
-=======
-def train_regression_per_ROI(trn_x,tst_x,trn_y,tst_y, veRSA=False):
->>>>>>> 6d8442a0
+def train_regression_per_ROI(trn_x,tst_x,trn_y,tst_y, roi_name, save_path, model_name, layer_id, veRSA=False):
     """
     Train a linear regression model for each ROI and compute correlation coefficients.
 
@@ -194,7 +190,6 @@
     Returns:
         correlation_lst (numpy.ndarray): List of correlation coefficients for each ROI.
     """
-<<<<<<< HEAD
     if not os.path.exists(f"{save_path}/{model_name}/{layer_id}/{roi_name}.npy"):
         if trn_x is None:
             raise ValueError("Not all ROI regressions were computed on previous run - PCA needs to be re-run.")
@@ -205,13 +200,6 @@
         np.save(f"{save_path}/{model_name}/{layer_id}/{roi_name}.npy", y_prd)
     else:
         y_prd = np.load(f"{save_path}/{model_name}/{layer_id}/{roi_name}.npy")
-    correlation_lst = np.zeros(y_prd.shape[1])
-    for v in range(y_prd.shape[1]):
-        correlation_lst[v] = pearsonr(y_prd[:,v], tst_y[:,v])[0]
-    return correlation_lst
-=======
-    reg = LinearRegression().fit(trn_x, trn_y)
-    y_prd = reg.predict(tst_x)
     if not veRSA:
         correlation_lst = np.zeros(y_prd.shape[1])
         for v in range(y_prd.shape[1]):
@@ -225,7 +213,6 @@
         r2 = np.mean(corr_squared)
         r = np.sqrt(r2)
         return r
->>>>>>> 6d8442a0
 
 
 
@@ -238,9 +225,9 @@
     Args:
         feat_path (str): Path to the directory containing model activation .npz files for multiple layers.
         roi_path (str or list): Path to the directory containing .npy fMRI data files for multiple ROIs.
-
+        
             If we have a list of folders, each folders content will be summarized into one value. This is important if one folder contains data for the same ROI for different subjects
-
+            
         model_name (str): Name of the model being analyzed (used for labeling in the output).
         trn_tst_split (float): Proportion of data to use for training (rest is used for testing).
         n_folds (int): Number of folds to split the data for cross-validation.
@@ -254,15 +241,14 @@
         all_rois_df (pd.DataFrame): DataFrame summarizing the analysis results including correlations and statistical significance.
         corr_dict (dict): Dictionary containing correlation values for each layer and ROI (only if return_correlations is True).
     """
-
+    
     # Check if its a list
     roi_paths = roi_path if isinstance(roi_path, list) else [roi_path]
-
+    
     list_dataframes = []
-
+    
     # Iterate through all folder paths
     for roi_path in tqdm(roi_paths):
-<<<<<<< HEAD
         result_dataframe = _linear_encoding(feat_path, 
                                             roi_path, 
                                             model_name, 
@@ -281,41 +267,24 @@
         list_dataframes.append(result_dataframe)
         # wtf do you do with the return_correlations option?
     
-=======
-        result_dataframe = _linear_encoding(feat_path,
-                                            roi_path,
-                                            model_name,
-                                            trn_tst_split=trn_tst_split,
-                                            n_folds=n_folds,
-                                            n_components=n_components,
-                                            batch_size=batch_size,
-                                            just_corr=just_corr,
-                                            return_correlations=return_correlations,
-                                            random_state=random_state)
-
-
-        # Collect dataframes in list
-        list_dataframes.append(result_dataframe[0])
-
->>>>>>> 6d8442a0
     # If just one dataframe, return it as it is
     if len(list_dataframes) == 1:
         final_df = list_dataframes[0]
     else:
         final_df = aggregate_layers(list_dataframes)
-
+        
     # Create the output folder if it doesn't exist
     if not os.path.exists(save_path):
         os.makedirs(save_path)
-
+        
     csv_file_path = f"{save_path}/{model_name}.csv"
     final_df.to_csv(csv_file_path, index=False)
-
+    
     return final_df
-
-
-
-
+        
+        
+        
+        
 def linear_encoding(*args, **kwargs):
     warnings.warn(
         "The 'linear_encoding' function is deprecated and has been replaced by 'Linear_Encoding'. "
@@ -323,18 +292,13 @@
         DeprecationWarning,
         stacklevel=2
     )
-    return Linear_Encoding(*args, **kwargs)
-
-
-<<<<<<< HEAD
+    return Linear_Encoding(*args, **kwargs)   
+        
+    
+
 def _linear_encoding(feat_path, roi_path, model_name, trn_tst_split=0.8, n_folds=3, random_state=14, shuffle=True,
                     n_components=100, batch_size=100,
-                    just_corr=True, return_correlations = False, save_path="Linear_Encoding_Results"):
-=======
-
-def _linear_encoding(feat_path, roi_path, model_name, trn_tst_split=0.8, n_folds=3, n_components=100, batch_size=100,
-                     just_corr=True, return_correlations = False,random_state=14, veRSA=False):
->>>>>>> 6d8442a0
+                    just_corr=True, return_correlations = False, save_path="Linear_Encoding_Results", veRSA=False):
     """
     Perform linear encoding analysis to relate model activations to fMRI data across multiple folds.
 
@@ -354,42 +318,31 @@
         all_rois_df (pd.DataFrame): DataFrame summarizing the analysis results including correlations and statistical significance.
         corr_dict (dict): Dictionary containing correlation values for each layer and ROI (only if return_correlations is True).
     """
-
+    
     # Initialize dictionaries to store results
     fold_dict = {}  # To store fold-wise results
     corr_dict = {}  # To store correlations if requested
-<<<<<<< HEAD
-    
-=======
-
-    # Check if roi_path is a list, if not, make it a list
-    roi_paths = roi_path if isinstance(roi_path, list) else [roi_path]
-
->>>>>>> 6d8442a0
+    
     # Load feature files and get layer information
     feat_files = glob.glob(feat_path+'/*.npz')
     num_layers, layer_list, num_condns = get_layers_ncondns(feat_path)
-
+    
     # Create a tqdm object with an initial description
     pbar = tqdm(range(n_folds), desc="Initializing folds")
-
+    
     # Loop over each fold for cross-validation
     for fold_ii in pbar:
         pbar.set_description(f"Processing fold {fold_ii + 1}/{n_folds}")
-
+        
         # Set random seeds for reproducibility
         np.random.seed(fold_ii+random_state)
         random.seed(fold_ii+random_state)
-
+        
         # Split the data indices into training and testing sets
-<<<<<<< HEAD
         trn_Idx,tst_Idx = train_test_split(range(len(feat_files)), train_size=trn_tst_split,
                                            random_state=fold_ii+random_state, shuffle=shuffle)
 
         pbar2 = tqdm(layer_list, desc="Model layers")
-=======
-        trn_Idx,tst_Idx = train_test_split(range(len(feat_files)),test_size=(1-trn_tst_split),train_size=trn_tst_split,random_state=fold_ii+random_state)
->>>>>>> 6d8442a0
 
         # Process each layer of model activations
         for layer_id in pbar2:
@@ -398,9 +351,8 @@
             if layer_id not in fold_dict.keys():
                 fold_dict[layer_id] = {}
                 corr_dict[layer_id] = {}
-
+            
             # Encode the current layer using PCA and split into training and testing sets
-<<<<<<< HEAD
             if not os.path.exists(f"{save_path}/{model_name}/{layer_id}"):
                 pca_trn,pca_tst = encode_layer(layer_id, n_components, batch_size, trn_Idx, tst_Idx, feat_path)
             else:
@@ -435,70 +387,27 @@
                 fmri_data = np.load(os.path.join(roi_file))
                 fmri_trn,fmri_tst = fmri_data[trn_Idx],fmri_data[tst_Idx]
 
-                # Train a linear regression model and compute correlations for the current ROI
-                r_lst = train_regression_per_ROI(pca_trn,pca_tst,fmri_trn,fmri_tst, roi_name, save_path,
-                                                 model_name, layer_id)
-                r = np.mean(r_lst) # Mean of all train test splits
-
-                # Store correlation results
-                if return_correlations:
-                    corr_dict[layer_id][roi_name].append(r_lst)
-                    if fold_ii == n_folds-1:
-                        corr_dict[layer_id][roi_name] = np.mean(np.array(corr_dict[layer_id][roi_name], dtype=np.float16),axis=0)
+                if not veRSA:
+                    # Train a linear regression model and compute correlations for the current ROI
+                    r_lst = train_regression_per_ROI(pca_trn,pca_tst,fmri_trn,fmri_tst, roi_name, save_path,
+                                                     model_name, layer_id)
+                    r = np.mean(r_lst) # Mean of all train test splits
+
+                    # Store correlation results
+                    if return_correlations:
+                        corr_dict[layer_id][roi_name].append(r_lst)
+                        if fold_ii == n_folds-1:
+                            corr_dict[layer_id][roi_name] = np.mean(np.array(corr_dict[layer_id][roi_name], dtype=np.float16),axis=0)
+                else:
+                    r = train_regression_per_ROI(pca_trn, pca_tst, fmri_trn, fmri_tst, roi_name, save_path,
+                                                     model_name, layer_id, veRSA=True)
                 fold_dict[layer_id][roi_name].append(r)
                 
-=======
-            pca_trn,pca_tst = encode_layer(layer_id, n_components, batch_size, trn_Idx, tst_Idx, feat_path)
-
-            for roi_path in roi_paths:
-                roi_files = []
-
-                 # Check if the roi_path is a file or a directory
-                if os.path.isfile(roi_path) and roi_path.endswith('.npy'):
-                    # If it's a file, directly use it
-                    roi_files.append(roi_path)
-                elif os.path.isdir(roi_path):
-                    # If it's a directory, list all .npy files within it
-                    roi_files.extend(glob.glob(os.path.join(roi_path, '*.npy')))
-                else:
-                    print(f"Invalid ROI path: {roi_path}")
-                    continue  # Skip this roi_path if it's neither a valid file nor a directory
-
-                # Process each ROI's fMRI data
-                if not roi_files:
-                    print(f"No roi_files found in {roi_path}")
-                    continue  # Skip to the next roi_path if no ROI files were found
-
-                for roi_file in roi_files:
-                    roi_name = os.path.basename(roi_file)[:-4]
-                    if roi_name not in fold_dict[layer_id].keys():
-                        fold_dict[layer_id][roi_name] = []
-                        corr_dict[layer_id][roi_name] = []
-
-                    # Load fMRI data for the current ROI and split into training and testing sets
-                    fmri_data = np.load(os.path.join(roi_file))
-                    fmri_trn,fmri_tst = fmri_data[trn_Idx],fmri_data[tst_Idx]
-
-                    if not veRSA:
-                        # Train a linear regression model and compute correlations for the current ROI
-                        r_lst = train_regression_per_ROI(pca_trn,pca_tst,fmri_trn,fmri_tst)
-                        r = np.mean(r_lst) # Mean of all train test splits
-
-                        # Store correlation results
-                        if return_correlations:
-                            corr_dict[layer_id][roi_name].append(r_lst)
-                            if fold_ii == n_folds-1:
-                                corr_dict[layer_id][roi_name] = np.mean(np.array(corr_dict[layer_id][roi_name], dtype=np.float16),axis=0)
-                    else:
-                        r = train_regression_per_ROI(pca_trn, pca_tst, fmri_trn, fmri_tst, veRSA=True)
-                    fold_dict[layer_id][roi_name].append(r)
-
->>>>>>> 6d8442a0
     # Compile all results into a DataFrame for easy analysis
     all_rois_df = pd.DataFrame(columns=['ROI', 'Layer', "Model", 'R', '%R2', 'Significance', 'SEM', 'LNC', 'UNC'])
     for layer_id,layer_dict in fold_dict.items():
         for roi_name,r_lst in layer_dict.items():
-
+            
             # Compute statistical significance of the correlations
             significance = ttest_1samp(r_lst, 0)[1]
             R = np.mean(r_lst)
@@ -514,8 +423,8 @@
             "UNC": [np.nan]}
             layer_df = pd.DataFrame.from_dict(output_dict)
             all_rois_df = pd.concat([all_rois_df, layer_df], ignore_index=True)
-
+            
     if return_correlations:
         return all_rois_df,corr_dict
-
+    
     return all_rois_df