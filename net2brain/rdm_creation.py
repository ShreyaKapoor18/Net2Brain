--- conflicted
+++ resolved
@@ -76,14 +76,10 @@
                     distance: Union[str, Callable] = 'pearson',
                     standardize_on_dim: Optional[int] = None,
                     chunk_size: Optional[int] = None,
-<<<<<<< HEAD
-                    consolidated: bool = False,
-=======
                     dim_reduction: Optional[str] = None,
                     max_dim_allowed: int = 0.5e6,
                     n_samples_estim: int = 100,
                     n_components: Optional[int] = 10000,
->>>>>>> e9f8711e
                     **kwargs
                     ) -> Path:
         """
@@ -129,14 +125,6 @@
             save_path = Path(save_path)
         save_path.mkdir(parents=True, exist_ok=True)
 
-<<<<<<< HEAD
-        iterator = FeatureIterator(feature_path)
-        if consolidated:  # SET MANUALLY BECAUSE AUTODETECTION IS WRONG!!!
-            iterator.format = FeatureFormat.NPZ_CONSOLIDATED
-        else:
-            iterator.format = FeatureFormat.NPZ_SEPARATE
-        iterator.engine = engine_registry.get_engine(iterator.format)(iterator.root)
-=======
         if dim_reduction:
             iterator = FeatureIterator(feature_path,
                                        dim_reduction=dim_reduction,
@@ -145,7 +133,6 @@
                                        n_components=n_components)
         else:
             iterator = FeatureIterator(feature_path)
->>>>>>> e9f8711e
         with tqdm(total=len(iterator), desc='Creating RDMs', disable=not self.verbose) as bar:
             for layer, stimuli, feats in iterator:
                 feats = torch.from_numpy(feats).to(self.device)
@@ -155,9 +142,6 @@
 
                 rdm = LayerRDM(rdm=rdm_m, layer_name=layer, stimuli_name=stimuli, meta=meta)
                 rdm.save(save_path, file_format=save_format)
-                del feats
-                del rdm_m
-                del rdm
 
                 bar.update()
         return save_path