from setuptools import setup, find_packages

setup(
    name = 'net2brain',
    version = '0.1.0',
    author = 'Roig Lab',
    packages=find_packages(),
    install_requires=[
        'flake8',
        'h5py',
        'matplotlib',
<<<<<<< HEAD
        'requests',
=======
        'seaborn',
>>>>>>> fa42b2a5
        'numpy',
        'opencv_python_headless',
        'pandas',
        'Pillow',
        'prettytable',
        'pytest',
        'pytorchvideo == 0.1.5',
        'scikit_learn',
        'scipy',
        'torch == 1.10.2',
        'tqdm',
        'visualpriors == 0.3.5',
        'timm == 0.4.12',
        'torchextractor == 0.3.0',
        'torchvision == 0.11.3',
        'rsatoolbox == 0.0.3',
        'clip @ git+https://github.com/openai/CLIP.git',
        'mit_semseg @ git+https://github.com/CSAILVision/semantic-segmentation-pytorch.git@master'
    ]
)<|MERGE_RESOLUTION|>--- conflicted
+++ resolved
@@ -9,11 +9,8 @@
         'flake8',
         'h5py',
         'matplotlib',
-<<<<<<< HEAD
         'requests',
-=======
         'seaborn',
->>>>>>> fa42b2a5
         'numpy',
         'opencv_python_headless',
         'pandas',
