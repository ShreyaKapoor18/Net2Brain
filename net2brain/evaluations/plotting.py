import matplotlib.pyplot as plt
import numpy as np
import pandas as pd
import seaborn as sns
import warnings
from matplotlib.patches import Patch
import re
from matplotlib.colors import LinearSegmentedColormap
warnings.simplefilter(action='ignore', category=FutureWarning)
plt.style.use('ggplot')

class Plotting:
    """Class for plotting the results generated in the evaluation module."""

    def __init__(self, dataframes):
        """Initialization

        Args:
            dataframes (list or DataFrame): List of pandas dataframes or a single dataframe. 
        """
        if isinstance(dataframes, pd.DataFrame):
            self.dataframes = [dataframes]
        elif isinstance(dataframes, list) and all(isinstance(df, pd.DataFrame) for df in dataframes):
            self.dataframes = dataframes
        else:
            raise TypeError("The 'dataframes' argument must be either a DataFrame or a list of DataFrames.")

    def prepare_dataframe(self, dataframe, metric):
        """Prepare the dataframe with the necessary metric calculations."""
        if metric not in dataframe.columns:
            if metric == 'R2':
                dataframe['R2'] = dataframe['R']**2
                dataframe['LNC'] = dataframe['LNC']**2
                dataframe['UNC'] = dataframe['UNC']**2
            elif metric == 'R':
                dataframe['R'] = np.sqrt(dataframe['R2'])
                dataframe['LNC'] = np.sqrt(dataframe['LNC'])
                dataframe['UNC'] = np.sqrt(dataframe['UNC'])
        return dataframe



    def add_significance_markers(self, ax, plotting_df, metric, pairs):
        """Add significance markers based on individual significance."""
        for index, row in plotting_df.iterrows():
            if row['Significance'] < 0.05:
                x = ax.patches[index].get_x() + ax.patches[index].get_width() / 2
                y = ax.patches[index].get_height()
            ax.text(x, y + 0.01, '*', ha='center', va='bottom', c='k')


    def add_noise_ceiling(self, ax, plotting_df):
        """Add noise ceiling lines to the plot."""
        for index, row in plotting_df.iterrows():
            if np.isnan(row['LNC']) or np.isnan(row['UNC']):
                continue
            x = ax.patches[index].get_x()
            width = ax.patches[index].get_width()
            ax.hlines(y=row['LNC'], xmin=x, xmax=x+width, linewidth=1, color='k', linestyle='dashed')
            ax.hlines(y=row['UNC'], xmin=x, xmax=x+width, linewidth=1, color='k', linestyle='dashed')





    def plot(self, pairs=[], metric='R2'):
        max_dataframes = []
        for dataframe in self.dataframes:
            dataframe = self.prepare_dataframe(dataframe, metric)
            max_dataframes.append(dataframe.loc[dataframe.groupby('ROI')[metric].idxmax()])
        
        plotting_df = pd.concat(max_dataframes, ignore_index=True)

        # Extract numerical part from ROI names for sorting
        try:
            plotting_df['ROI_num'] = plotting_df['ROI'].str.extract('\((\d+)\)').astype(int)
            plotting_df = plotting_df.sort_values('ROI_num').reset_index(drop=True)
        except ValueError:
            plotting_df = plotting_df.sort_values('ROI').reset_index(drop=True)

        fig, ax = plt.subplots(figsize=(10, 6))

        # Use a predefined seaborn palette for nicer colors
        palette = sns.color_palette("tab10", n_colors=len(plotting_df['Model'].unique()))

        sns.barplot(data=plotting_df, x="ROI", y=metric, hue="Model", palette=palette, alpha=.6, ax=ax)
        ax.set_xticklabels(ax.get_xticklabels(), rotation=30)
        
        # Decorate the plot with error bars, significance markers, and noise ceiling
        self.decorate_plot(ax, plotting_df, metric, pairs)

        ax.set_title("R2 for best performing layer", fontsize=16)
        plt.subplots_adjust(right=0.85)
        plt.show()  # Ensure this is the only plt.show() in this function

        # Optionally return the DataFrame of best layers
        best_layers_df = plotting_df[['ROI', 'Model', 'Layer', metric]].drop_duplicates().reset_index(drop=True)
        return best_layers_df


    def decorate_plot(self, ax, plotting_df, metric, pairs):
        """Decorate the plot with error bars, significance markers, and noise ceiling."""
        for i, patch in enumerate(ax.patches):
            # Calculate the x position and height of the bar
            x = patch.get_x() + patch.get_width() / 2
            y = patch.get_height()
            
            # Adjust error bars to not go below zero
            if i < len(plotting_df):  # Ensure we're not exceeding the DataFrame's length
                row = plotting_df.iloc[i]
                lower_limit = max(y - row["SEM"], 0)  # Ensure the lower limit is not below 0
                upper_limit = y + row["SEM"]
                ax.errorbar(x, y, yerr=[[y-lower_limit], [upper_limit-y]], fmt='none', c='k', capsize=5)
            
                # Significance markers
                if row['Significance'] < 0.05:
                    ax.text(x, upper_limit, '*', ha='center', va='bottom', c='k')


        bar_width = ax.patches[0].get_width()
        for pair in pairs:
            # Extract ROI and Model from the pair tuples
            roi1, model1 = pair[0]
            roi2, model2 = pair[1]

            # Ensure that the pair is from the same ROI
            if roi1 == roi2:
                # Find the indices for the bars corresponding to the pair
                indices = plotting_df[(plotting_df['ROI'] == roi1) & (plotting_df['Model'].isin([model1, model2]))].index.tolist()

                if len(indices) == 2:  # Check if both bars are found
                    index1, index2 = indices

                    x1 = ax.patches[index1].get_x() + bar_width / 2
                    y1 = ax.patches[index1].get_height()
                    x2 = ax.patches[index2].get_x() + bar_width / 2
                    y2 = ax.patches[index2].get_height()

                    # Calculate the height and tips of the significance line
                    bar_height = max(y1, y2) + 0.05  # Adjusted for visibility
                    bar_tips = bar_height - 0.02  # Adjusted for visibility

                    # Draw the line and asterisk for significance
                    ax.plot([x1, x1, x2, x2], [bar_tips, bar_height, bar_height, bar_tips], lw=1, c='k')
                    ax.text((x1 + x2) / 2, bar_height + 0.02, '*', ha='center', va='bottom', c='k')
        

        # Noise ceiling
        self.add_noise_ceiling(ax, plotting_df)
        
        

    def plot_all_layers(self, metric='R2', columns_per_row=4, simplified_legend=False):
        for dataframe in self.dataframes:
            dataframe = self.prepare_dataframe(dataframe, metric)
        rois = pd.concat(self.dataframes)['ROI'].unique()
        n_rois = len(rois)
        rows = int(np.ceil((n_rois) / columns_per_row))

        fig, axes = plt.subplots(rows, columns_per_row, figsize=(columns_per_row * 15, rows * 5), squeeze=False)
        axes = axes.flatten()

        for i, roi in enumerate(rois):
            ax = axes[i]
            roi_df = pd.concat([df[df['ROI'] == roi] for df in self.dataframes])

<<<<<<< HEAD
            roi_df['Layer_num'] = roi_df['Layer'].str.extract('(\d+)').astype(int)
            roi_df.sort_values(['Model', 'Layer_num'], inplace=True)
=======
            try:
                roi_df['Layer_num'] = roi_df['Layer'].str.extract('\((\d+)\)').astype(int)
                roi_df = roi_df.sort_values(['Model', 'Layer_num']).reset_index(drop=True)
            except ValueError:
                roi_df = roi_df.sort_values(['Model', 'Layer']).reset_index(drop=True)
>>>>>>> 51f8d5bd

            models = roi_df['Model'].unique()
            layers = roi_df['Layer'].unique()
            n_models = len(models)
            n_layers = len(layers)

            bar_width = 0.8 / n_layers  # Adjust bar width based on the number of layers

            # Calculate positions for each bar and the middle position for each model's group
            model_positions = []
            for j, model in enumerate(models):
                model_df = roi_df[roi_df['Model'] == model]
                model_layers = model_df['Layer'].unique()
                start_pos = j * (n_layers + 1) * bar_width  # Starting position of the model's group
                end_pos = start_pos + (len(model_layers) - 1) * bar_width  # Ending position of the model's group
                middle_pos = (start_pos + end_pos) / 2  # Middle position of the model's group
                model_positions.append(middle_pos)

                layer_colors = sns.dark_palette(sns.color_palette("tab10")[j % len(sns.color_palette("tab10"))], n_colors=len(model_layers) + 2)[1:-1]

                for k, layer in enumerate(model_layers):
                    layer_df = model_df[model_df['Layer'] == layer]
                    x_pos = start_pos + k * bar_width

                    if not layer_df.empty:
                        bar = ax.bar(x_pos, layer_df[metric].values, width=bar_width, label=f'{model} {layer}' if i == 0 else "", color=layer_colors[k])
                        ax.errorbar(x_pos, layer_df[metric].values, yerr=layer_df['SEM'].values, fmt='none', ecolor='black', capsize=5, capthick=2)

                        if layer_df['Significance'].values < 0.05:
                            ax.text(x_pos, layer_df[metric].values + layer_df['SEM'].values, '*', ha='center', va='bottom', color='black')


            if simplified_legend:
                # Collect a representative color for each model
                model_representative_colors = []
                for j, model in enumerate(models):
                    # Taking the midpoint color of the gradient for each model as a representative
                    representative_color = sns.dark_palette(sns.color_palette("tab10")[j % len(sns.color_palette("tab10"))], n_colors=len(layers) + 2)[len(layers) // 2]
                    model_representative_colors.append((representative_color, model))

                # Create custom patches for the legend
                legend_patches = [Patch(color=color, label=model) for color, model in model_representative_colors]

                # Add a note about gradient progression, if it's the first subplot
                if i == 0:
                    gradient_note = "Gradient: Early (darker) to Later (brighter) layers"
                    legend_patches.append(Patch(color='none', label=gradient_note))  # Invisible patch, just for adding the note

                legend_position = 'upper right'

                # Add the simplified legend to the current subplot, inside the plot area
                ax.legend(handles=legend_patches, loc=legend_position, fontsize='small', title='Models')

            # Set x-ticks to the middle of each model's group of bars
            ax.set_xticks(model_positions)
            ax.set_xticklabels(models)
            ax.set_title(f'All Layers for {roi}')
            ax.set_xlabel('Model')
            ax.set_ylabel(metric)

        # Hide unused subplots
        for j in range(i + 1, rows * columns_per_row):
            axes[j].axis('off')



        # Determine the number of columns for the legend based on the number of models
        legend_columns = n_models

        # Calculate the size of the legend subplot to match other subplots
        legend_ax = plt.subplot(rows, columns_per_row, rows * columns_per_row)  # Position the legend in the last subplot area

        if not simplified_legend:

            # Collect handles and labels for the legend from one of the plots
            handles, labels = axes[0].get_legend_handles_labels()

            # Organize labels and handles by network for clarity
            network_handles = {}
            for handle, label in zip(handles, labels):
                model_name = label.split()[0]  # Assuming the model name is the first part of the label
                if model_name not in network_handles:
                    network_handles[model_name] = []
                network_handles[model_name].append((handle, label))

            # Create new handles and labels lists, sorted by network and then by layer
            new_handles = []
            new_labels = []
            for model_name in sorted(network_handles.keys()):
                model_handles_labels = network_handles[model_name]
                try:
                    # Extract digits from labels like 'RDM_features_10.npz'
                    sorted_model_handles_labels = sorted(model_handles_labels, key=lambda x: int(re.search(r'\d+', x[1].split('_')[-1]).group()))
                except AttributeError:
                    # Some layers are not numbered (AttributeError: 'NoneType' object has no attribute 'group')
                    sorted_model_handles_labels = sorted(model_handles_labels, key=lambda x: x[1])
                for handle, label in sorted_model_handles_labels:
                    new_handles.append(handle)
                    new_labels.append(label)

            # Add the legend to the plot
            legend = legend_ax.legend(new_handles, new_labels, loc='center', ncol=legend_columns, fontsize='small', title='Model Layers')
            legend_ax.axis('off')  # Hide the axes of the legend subplot

        plt.tight_layout()
        plt.show()









    def decorate_subplot(self, ax, df, metric):
        for i, patch in enumerate(ax.patches):
            x = patch.get_x() + patch.get_width() / 2
            height = patch.get_height()

            if height > 0:  # Ensure the bar has a positive height
                row = df.iloc[i % len(df)]  # Cycle through the DataFrame rows for each patch
                if row['Significance'] < 0.05:
                    ax.text(x, height, '*', ha='center', va='bottom', color='black')

                sem = row['SEM'] if height - row['SEM'] > 0 else height  # Prevent error bars from going below 0
                ax.errorbar(x, height, yerr=[[sem], [sem]], fmt='none', c='k', capsize=5)

        # Noise ceiling
        for unc, lnc in zip(df['UNC'], df['LNC']):
            ax.hlines(y=unc, xmin=ax.get_xlim()[0], xmax=ax.get_xlim()[1], colors='grey', linestyles='dashed', alpha=0.7)
            ax.hlines(y=lnc, xmin=ax.get_xlim()[0], xmax=ax.get_xlim()[1], colors='grey', linestyles='dotted', alpha=0.7)

        ax.set_ylim(bottom=0)  # Ensure the plot does not go below 0
        ax.legend([], [], frameon=False)


    def is_2d_array(self, value):
        """Check if the input value is a 2D numpy array."""
        return isinstance(value, np.ndarray) and len(value.shape) == 2

    def add_std_deviation(self, dataframe):
        """Add standard deviation to the dataframe if the values are 2D arrays."""
        dataframe['Std'] = dataframe["Values"].apply(lambda x: np.std(x, axis=0) if self.is_2d_array(x) else None)
        return dataframe


    def plotting_over_time(self, add_std=False):
        """Plotting line plots over time for each dataframe."""
        for dataframe in self.dataframes:
            self.add_std_deviation(dataframe)

            # Average 2D arrays over the first axis
            dataframe["Values_plotting"] = dataframe["Values"].apply(lambda x: np.mean(x, axis=0) if self.is_2d_array(x) else x)

            # Extract time points from the first entry
            sample_value = dataframe.iloc[0]["Values_plotting"]
            time_points = range(len(sample_value))

            # Define a color palette
            palette = sns.color_palette("husl", n_colors=len(dataframe)+2)

            # Initialize the plot
            plt.figure(figsize=(10, 6))
            sns.set(style="whitegrid")
            plt.style.use('ggplot')

            # Plot lines for each entry in the dataframe
            for index, row in dataframe.iterrows():
                name = row["Description"]
                values = row["Values_plotting"]
                std = row["Std"]
                color = palette[index]

                # Plot values with optional standard deviation shading
                plt.plot(time_points, values, label=name, color=color, linewidth=2)
                if add_std and std is not None:
                    plt.fill_between(time_points, values - std, values + std, color=color, alpha=0.2)

                # Plot significant time points below the x-axis
                if "Significance" in row:
                    sig_indices = [i for i, sig in enumerate(row["Significance"]) if sig < 0.01]
                    for i in sig_indices:
                        plt.hlines(y=-0.001 * (index + 1), xmin=time_points[i], xmax=time_points[i]+1, colors=color, linewidth=2)

            # Add dashed lines at 0 for x and y axes
            plt.axhline(0, color="black", linestyle="--")
            plt.axvline(0, color="black", linestyle="--")

            # Set labels and title
            plt.xlabel("Time (ms)")
            plt.ylabel("Measure")
            plt.title("Time Series Analysis Results")

            # Add legend and show plot
            plt.legend()
            plt.show()<|MERGE_RESOLUTION|>--- conflicted
+++ resolved
@@ -164,16 +164,11 @@
             ax = axes[i]
             roi_df = pd.concat([df[df['ROI'] == roi] for df in self.dataframes])
 
-<<<<<<< HEAD
-            roi_df['Layer_num'] = roi_df['Layer'].str.extract('(\d+)').astype(int)
-            roi_df.sort_values(['Model', 'Layer_num'], inplace=True)
-=======
             try:
                 roi_df['Layer_num'] = roi_df['Layer'].str.extract('\((\d+)\)').astype(int)
                 roi_df = roi_df.sort_values(['Model', 'Layer_num']).reset_index(drop=True)
             except ValueError:
                 roi_df = roi_df.sort_values(['Model', 'Layer']).reset_index(drop=True)
->>>>>>> 51f8d5bd
 
             models = roi_df['Model'].unique()
             layers = roi_df['Layer'].unique()
